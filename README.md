--- conflicted
+++ resolved
@@ -95,20 +95,13 @@
     
 ##### Available Methods
 - bufferWithCount
-- call
-<<<<<<< HEAD
-- debounce  
-- dematerialize
-- flatMapLatest
-- flatMap  
-- groupBy  
-=======
+- call   
 - concatMap
 - debounce
+- dematerialize
 - flatMapLatest
 - flatMap
 - groupBy
->>>>>>> 694a8d0c
 - interval  
 - materialize
 - max
