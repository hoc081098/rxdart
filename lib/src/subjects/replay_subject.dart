import 'dart:async';
import 'dart:collection';

import 'package:rxdart/rxdart.dart';
import 'package:rxdart/src/rx.dart';
import 'package:rxdart/src/streams/replay_stream.dart';
import 'package:rxdart/src/subjects/subject.dart';
import 'package:rxdart/src/transformers/start_with_error.dart';
import 'package:rxdart/src/utils/error_and_stacktrace.dart';

/// A special StreamController that captures all of the items that have been
/// added to the controller, and emits those as the first items to any new
/// listener.
///
/// This subject allows sending data, error and done events to the listener.
/// As items are added to the subject, the ReplaySubject will store them.
/// When the stream is listened to, those recorded items will be emitted to
/// the listener. After that, any new events will be appropriately sent to the
/// listeners. It is possible to cap the number of stored events by setting
/// a maxSize value.
///
/// ReplaySubject is, by default, a broadcast (aka hot) controller, in order
/// to fulfill the Rx Subject contract. This means the Subject's `stream` can
/// be listened to multiple times.
///
/// ### Example
///
///     final subject = ReplaySubject<int>();
///
///     subject.add(1);
///     subject.add(2);
///     subject.add(3);
///
///     subject.stream.listen(print); // prints 1, 2, 3
///     subject.stream.listen(print); // prints 1, 2, 3
///     subject.stream.listen(print); // prints 1, 2, 3
///
/// ### Example with maxSize
///
///     final subject = ReplaySubject<int>(maxSize: 2);
///
///     subject.add(1);
///     subject.add(2);
///     subject.add(3);
///
///     subject.stream.listen(print); // prints 2, 3
///     subject.stream.listen(print); // prints 2, 3
///     subject.stream.listen(print); // prints 2, 3
class ReplaySubject<T> extends Subject<T> implements ReplayStream<T> {
  final Queue<_Event<T>> _queue;
  final int? _maxSize;

  /// Constructs a [ReplaySubject], optionally pass handlers for
  /// [onListen], [onCancel] and a flag to handle events [sync].
  ///
  /// See also [StreamController.broadcast]
  factory ReplaySubject({
    int? maxSize,
    void Function()? onListen,
    void Function()? onCancel,
    bool sync = false,
  }) {
    // ignore: close_sinks
    final controller = StreamController<T>.broadcast(
      onListen: onListen,
      onCancel: onCancel,
      sync: sync,
    );

    final queue = Queue<_Event<T>>();

    return ReplaySubject<T>._(
      controller,
      Rx.defer<T>(
        () => queue.toList(growable: false).reversed.fold(controller.stream,
            (stream, event) {
          if (event.isError) {
<<<<<<< HEAD
            return stream.transform(StartWithErrorStreamTransformer(
                event.errorAndStackTrace!.error,
                event.errorAndStackTrace!.stackTrace));
          } else {
            return stream.transform(StartWithStreamTransformer(event.event!));
=======
            final errorAndStackTrace = event.errorAndStackTrace;

            return stream.transform(
              StartWithErrorStreamTransformer(
                errorAndStackTrace.error,
                errorAndStackTrace.stackTrace,
              ),
            );
          } else {
            return stream.transform(StartWithStreamTransformer(event.data));
>>>>>>> 8f400da5
          }
        }),
        reusable: true,
      ),
      queue,
      maxSize,
    );
  }

  ReplaySubject._(
    StreamController<T> controller,
    Stream<T> stream,
    this._queue,
    this._maxSize,
  ) : super(controller, stream);

  @override
  void onAdd(T event) {
    if (_queue.length == _maxSize) {
      _queue.removeFirst();
    }

    _queue.add(_Event.data(event));
  }

  @override
  void onAddError(Object error, [StackTrace? stackTrace]) {
    if (_queue.length == _maxSize) {
      _queue.removeFirst();
    }

<<<<<<< HEAD
    _queue.add(
      _Event<T>(
        true,
        errorAndStackTrace: ErrorAndStackTrace(error, stackTrace),
      ),
    );
=======
    _queue.add(_Event<T>.error(ErrorAndStackTrace(error, stackTrace)));
>>>>>>> 8f400da5
  }

  @override
  List<T> get values => _queue
      .where((event) => !event.isError)
<<<<<<< HEAD
      .map((event) => event.event!)
=======
      .map((event) => event.data)
>>>>>>> 8f400da5
      .toList(growable: false);

  @override
  List<ErrorAndStackTrace> get errorAndStackTraces => _queue
      .where((event) => event.isError)
<<<<<<< HEAD
      .map((event) => event.errorAndStackTrace!.error)
=======
      .map((event) => event.errorAndStackTrace)
>>>>>>> 8f400da5
      .toList(growable: false);

  @override
  ReplaySubject<R> createForwardingSubject<R>({
    void Function()? onListen,
    void Function()? onCancel,
    bool sync = false,
  }) =>
      ReplaySubject(
        maxSize: _maxSize,
        onCancel: onCancel,
        onListen: onListen,
        sync: sync,
      );
}

class _Event<T> {
  final bool isError;
<<<<<<< HEAD
  final T? event;
  final ErrorAndStackTrace? errorAndStackTrace;

  _Event(this.isError, {this.event, this.errorAndStackTrace}) {
    if (isError) {
      ArgumentError.checkNotNull(errorAndStackTrace, 'errorAndStackTrace');
    } else {
      ArgumentError.checkNotNull(event, 'event');
    }
  }
=======
  final T data;
  final ErrorAndStackTrace errorAndStackTrace;

  _Event._({this.isError, this.data, this.errorAndStackTrace});

  factory _Event.data(T data) => _Event._(isError: false, data: data);

  factory _Event.error(ErrorAndStackTrace e) =>
      _Event._(isError: true, errorAndStackTrace: e);
>>>>>>> 8f400da5
}<|MERGE_RESOLUTION|>--- conflicted
+++ resolved
@@ -7,6 +7,7 @@
 import 'package:rxdart/src/subjects/subject.dart';
 import 'package:rxdart/src/transformers/start_with_error.dart';
 import 'package:rxdart/src/utils/error_and_stacktrace.dart';
+import 'package:rxdart/src/utils/optional.dart';
 
 /// A special StreamController that captures all of the items that have been
 /// added to the controller, and emits those as the first items to any new
@@ -75,14 +76,7 @@
         () => queue.toList(growable: false).reversed.fold(controller.stream,
             (stream, event) {
           if (event.isError) {
-<<<<<<< HEAD
-            return stream.transform(StartWithErrorStreamTransformer(
-                event.errorAndStackTrace!.error,
-                event.errorAndStackTrace!.stackTrace));
-          } else {
-            return stream.transform(StartWithStreamTransformer(event.event!));
-=======
-            final errorAndStackTrace = event.errorAndStackTrace;
+            final errorAndStackTrace = event.errorAndStackTrace!;
 
             return stream.transform(
               StartWithErrorStreamTransformer(
@@ -91,8 +85,8 @@
               ),
             );
           } else {
-            return stream.transform(StartWithStreamTransformer(event.data));
->>>>>>> 8f400da5
+            return stream
+                .transform(StartWithStreamTransformer(event.data!.value));
           }
         }),
         reusable: true,
@@ -124,36 +118,19 @@
       _queue.removeFirst();
     }
 
-<<<<<<< HEAD
-    _queue.add(
-      _Event<T>(
-        true,
-        errorAndStackTrace: ErrorAndStackTrace(error, stackTrace),
-      ),
-    );
-=======
-    _queue.add(_Event<T>.error(ErrorAndStackTrace(error, stackTrace)));
->>>>>>> 8f400da5
+    _queue.add(_Event.error(ErrorAndStackTrace(error, stackTrace)));
   }
 
   @override
   List<T> get values => _queue
       .where((event) => !event.isError)
-<<<<<<< HEAD
-      .map((event) => event.event!)
-=======
-      .map((event) => event.data)
->>>>>>> 8f400da5
+      .map((event) => event.data!.value)
       .toList(growable: false);
 
   @override
   List<ErrorAndStackTrace> get errorAndStackTraces => _queue
       .where((event) => event.isError)
-<<<<<<< HEAD
-      .map((event) => event.errorAndStackTrace!.error)
-=======
-      .map((event) => event.errorAndStackTrace)
->>>>>>> 8f400da5
+      .map((event) => event.errorAndStackTrace!)
       .toList(growable: false);
 
   @override
@@ -172,26 +149,13 @@
 
 class _Event<T> {
   final bool isError;
-<<<<<<< HEAD
-  final T? event;
+  final Optional<T>? data;
   final ErrorAndStackTrace? errorAndStackTrace;
 
-  _Event(this.isError, {this.event, this.errorAndStackTrace}) {
-    if (isError) {
-      ArgumentError.checkNotNull(errorAndStackTrace, 'errorAndStackTrace');
-    } else {
-      ArgumentError.checkNotNull(event, 'event');
-    }
-  }
-=======
-  final T data;
-  final ErrorAndStackTrace errorAndStackTrace;
+  _Event._({required this.isError, this.data, this.errorAndStackTrace});
 
-  _Event._({this.isError, this.data, this.errorAndStackTrace});
-
-  factory _Event.data(T data) => _Event._(isError: false, data: data);
+  factory _Event.data(T data) => _Event._(isError: false, data: Optional(data));
 
   factory _Event.error(ErrorAndStackTrace e) =>
       _Event._(isError: true, errorAndStackTrace: e);
->>>>>>> 8f400da5
 }