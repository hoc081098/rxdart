--- conflicted
+++ resolved
@@ -7,63 +7,6 @@
 ///     new TimerStream("hi", new Duration(minutes: 1))
 ///         .listen((i) => print(i)); // print "hi" after 1 minute
 class TimerStream<T> extends Stream<T> {
-<<<<<<< HEAD
-  final T _value;
-  final Sink<T> _sink;
-  final Stream<T> _stream;
-
-  factory TimerStream(T value, Duration duration) {
-    //ignore: close_sinks
-    final sink = StreamController<T>();
-
-    return TimerStream._(
-        value,
-        sink,
-        Stream.eventTransformed(sink.stream,
-            (EventSink<T> sink) => _DelayedSink<T>(sink, duration)));
-  }
-
-  TimerStream._(this._value, this._sink, this._stream);
-
-  @override
-  StreamSubscription<T> listen(void onData(T event),
-      {Function onError, void onDone(), bool cancelOnError}) {
-    final subscription = _stream.listen(onData, onError: onError, onDone: () {
-      _sink.close();
-
-      if (onDone != null) onDone();
-    }, cancelOnError: cancelOnError);
-
-    _sink.add(_value);
-
-    return subscription;
-  }
-}
-
-class _DelayedSink<T> implements EventSink<T> {
-  final EventSink<T> _outputSink;
-  final Duration _delay;
-
-  _DelayedSink(this._outputSink, this._delay);
-
-  @override
-  void add(T data) {
-    final dispatch = (T data) {
-      _outputSink.add(data);
-      close();
-    };
-
-    if (_delay == null) return dispatch(data);
-
-    Future.delayed(_delay, () => data).then(dispatch);
-  }
-
-  @override
-  void addError(Object e, [StackTrace st]) => _outputSink.addError(e, st);
-
-  @override
-  void close() => _outputSink.close();
-=======
   final Stream<T> Function() _streamFactory;
 
   TimerStream(T value, Duration duration)
@@ -79,5 +22,4 @@
           {Function onError, void onDone(), bool cancelOnError}) =>
       _streamFactory().listen(onData,
           onError: onError, onDone: onDone, cancelOnError: cancelOnError);
->>>>>>> 42c9be0f
 }