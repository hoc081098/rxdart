import 'dart:async';

import 'package:rxdart/src/streams/zip.dart';
import 'package:rxdart/src/transformers/materialize.dart';
import 'package:rxdart/src/utils/error_and_stacktrace.dart';
import 'package:rxdart/src/utils/notification.dart';

/// Determine whether two Streams emit the same sequence of items.
/// You can provide an optional equals handler to determine equality.
///
/// [Interactive marble diagram](https://rxmarbles.com/#sequenceEqual)
///
/// ### Example
///
///     SequenceEqualsStream([
///       Stream.fromIterable([1, 2, 3, 4, 5]),
///       Stream.fromIterable([1, 2, 3, 4, 5])
///     ])
///     .listen(print); // prints true
class SequenceEqualStream<S, T> extends Stream<bool> {
  final StreamController<bool> _controller;

  /// Creates a [Stream] that emits true or false, depending on the
  /// equality between the provided [Stream]s.
  /// This single value is emitted when both provided [Stream]s are complete.
  /// After this event, the [Stream] closes.
  SequenceEqualStream(
    Stream<S> stream,
    Stream<T> other, {
    bool Function(S s, T t)? dataEquals,
    bool Function(ErrorAndStackTrace, ErrorAndStackTrace)? errorEquals,
  }) : _controller = _buildController(stream, other, dataEquals, errorEquals);

  @override
  StreamSubscription<bool> listen(void Function(bool event)? onData,
          {Function? onError, void Function()? onDone, bool? cancelOnError}) =>
      _controller.stream.listen(onData,
          onError: onError, onDone: onDone, cancelOnError: cancelOnError);

  static StreamController<bool> _buildController<S, T>(
    Stream<S> stream,
    Stream<T> other,
    bool Function(S s, T t)? dataEquals,
    bool Function(ErrorAndStackTrace, ErrorAndStackTrace)? errorEquals,
  ) {
    dataEquals = dataEquals ?? (s, t) => s == t;
    errorEquals = errorEquals ?? (e1, e2) => e1 == e2;

    late StreamController<bool> controller;
    late StreamSubscription<bool> subscription;

    controller = StreamController<bool>(
        sync: true,
        onListen: () {
          final emitAndClose = ([bool value = true]) => controller
            ..add(value)
            ..close();

<<<<<<< HEAD
          final compare = (Notification<S> s, Notification<T> t) {
            if (s.kind != t.kind) {
              return false;
            }
            switch (s.kind) {
              case Kind.OnData:
                return dataEquals!(s.value!, t.value!);
              case Kind.OnDone:
                return true;
              case Kind.OnError:
                return errorEquals!(
                  s.errorAndStackTrace!,
                  t.errorAndStackTrace!,
                );
            }
          };

          subscription =
              ZipStream.zip2(stream.materialize(), other.materialize(), compare)
                  .where((isEqual) => !isEqual)
                  .listen(
                    emitAndClose,
                    onError: controller.addError,
                    onDone: emitAndClose,
                  );
=======
          subscription = ZipStream.zip2(
                  stream.transform(MaterializeStreamTransformer()),
                  other.transform(MaterializeStreamTransformer()),
                  (Notification<S> s, Notification<T> t) =>
                      s.kind == t.kind &&
                      s.errorAndStackTrace?.error?.toString() ==
                          t.errorAndStackTrace?.error?.toString() &&
                      doCompare(s.value, t.value))
              .where((isEqual) => !isEqual)
              .listen(emitAndClose,
                  onError: controller.addError, onDone: emitAndClose);
>>>>>>> 8f400da5
        },
        onPause: () => subscription.pause(),
        onResume: () => subscription.resume(),
        onCancel: () => subscription.cancel());

    return controller;
  }
}<|MERGE_RESOLUTION|>--- conflicted
+++ resolved
@@ -56,14 +56,16 @@
             ..add(value)
             ..close();
 
-<<<<<<< HEAD
           final compare = (Notification<S> s, Notification<T> t) {
             if (s.kind != t.kind) {
               return false;
             }
             switch (s.kind) {
               case Kind.OnData:
-                return dataEquals!(s.value!, t.value!);
+                return dataEquals!(
+                  s.requiredData,
+                  t.requiredData,
+                );
               case Kind.OnDone:
                 return true;
               case Kind.OnError:
@@ -82,19 +84,6 @@
                     onError: controller.addError,
                     onDone: emitAndClose,
                   );
-=======
-          subscription = ZipStream.zip2(
-                  stream.transform(MaterializeStreamTransformer()),
-                  other.transform(MaterializeStreamTransformer()),
-                  (Notification<S> s, Notification<T> t) =>
-                      s.kind == t.kind &&
-                      s.errorAndStackTrace?.error?.toString() ==
-                          t.errorAndStackTrace?.error?.toString() &&
-                      doCompare(s.value, t.value))
-              .where((isEqual) => !isEqual)
-              .listen(emitAndClose,
-                  onError: controller.addError, onDone: emitAndClose);
->>>>>>> 8f400da5
         },
         onPause: () => subscription.pause(),
         onResume: () => subscription.resume(),
